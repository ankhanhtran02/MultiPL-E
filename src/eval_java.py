# Authored by Abhinav Jangda based on eval_cpp.py
# Copyright (c) 2022, Roblox Inc and University of Massachusetts Amherst
#
# This script runs the C++ Translated HumanEval programs in datasets/cpp-*
import os
import subprocess
from pathlib import Path

<<<<<<< HEAD
"""
The purpose of this code is to compile and execute java files in a directory

structure of eval_cpp.py
1.) compile and build the script
- subprocess.run(["string to", "run", "in shell"], capture_outpu=bool_value)
- run() from subprocess is a function for running something in the shell

2.) check the return value from compiling the java file
- the previous subprocess run will return something other than 0 if error

3.) Execute/run the compiled/built script


However in java, you would need to create a class and then the main function
would be in the class (too much effort just to run the script)
*This is why you would use jshell instead to just run the script that was 
translated

"""

def eval_script(path: Path):
  # need to do ".".join even though the list of elements you are joining
  # only has 1 element. This is because you want the string result which join will return, not a list
  
def main():
    directory = Path(Path(__file__).parent, "..", "datasets", "java").resolve()
    binary_dir = os.path.join(directory, 'binary')
    if not os.path.exists(binary_dir):
      os.mkdir(binary_dir)
    for filename in sorted(os.listdir(directory)):
        if "151_double_the_difference" in filename or '103' in filename or \
        "_39_" in filename or "_125_" in filename or "_137_" in filename or \
        '_95_' in filename or '_22_' in filename or '_130_' in filename or '_133_' in filename or '_51_' in filename:
          continue
        
        if '.java' not in filename:
          #Do not compile a binary
          continue
        #TODO: All binaries should go in separate directory
        filepath = os.path.join(directory, filename)
        binary = os.path.join(binary_dir, filename.replace('.java',''))
=======
import os
import subprocess
import tempfile
from pathlib import Path
from generic_eval import main

LANG_NAME = "Java"
LANG_EXT = ".java"

#Following files have problems:
#137, 
#22: Any
#148: Elipsis

def eval_script(path: str):
    javatuples_path = os.path.join(os.getcwd(), "javatuples-1.2.jar")
    if type(path) is str and ".java" not in path:
        return
    elif ".java" not in path.name:
        return
    if not os.path.exists(javatuples_path):
        print("Downloading and extracting javatuples")
        #Download and unzip javatuples jar
        ret, _ = subprocess.getstatusoutput("wget http://www.java2s.com/Code/JarDownload/javatuples/javatuples-1.2.jar.zip")
        if ret != 0:
            printf("***Couldn't download javatuples***")
            return
>>>>>>> 3f6589fa
        
        ret = subprocess.getstatusoutput("unzip javatuples-1.2.jar.zip")
        assert os.path.exists(javatuples_path), "Javatuples should exists"
    import time

    with tempfile.TemporaryDirectory() as outdir:
        #Each Java file contains the class with same name `JAVA_CLASS_NAME`
        #Hence, javac will same JAVA_CLASS_NAME.class file for each problem
        #Write class for each problem to a different temp dir
        #Use UTF8 encoding with javac
        build = subprocess.run(["javac", "-encoding", "UTF8", "-d", outdir, path], env={f"CLASSPATH" : f"{javatuples_path}"}, capture_output=True)
        status = None
        returncode = -1
        output = None
        exec_name = "Problem" #JAVA_CLASS_NAME
        if build.returncode != 0:
            # Well, it's a compile error. May be a type error or
            # something. But, why break the set convention
            status = "SyntaxError"
            returncode = build.returncode
            output = build
            print(output.stderr)
        else:
            try:
                # Assumes exit-code 0 is all okay
                output = subprocess.run(["java", "-ea", "-cp", f"{outdir}", exec_name], env={"CLASSPATH" : f"{javatuples_path}"}, capture_output=True, timeout=5)
                returncode = output.returncode
                if output.returncode == 0:
                    status = "OK"
                else:
                    # Well, it's a panic
                    status = "Exception"
            except subprocess.TimeoutExpired as exc:
                status = "Timeout"
                output = exc

        if output.stdout is not None:
            output.stdout = output.stdout.decode("utf-8")
        else:
            output.stdout = "None"

        if output.stderr is not None:
            output.stderr = output.stderr.decode("utf-8")
        else:
            output.stderr = "None"
        return {
            "status": status,
            "exit_code": returncode,
            "stdout": output.stdout,
            "stderr": output.stderr,
        }

if __name__ == "__main__":
    main(eval_script, LANG_NAME, LANG_EXT)<|MERGE_RESOLUTION|>--- conflicted
+++ resolved
@@ -6,55 +6,11 @@
 import subprocess
 from pathlib import Path
 
-<<<<<<< HEAD
-"""
-The purpose of this code is to compile and execute java files in a directory
-
-structure of eval_cpp.py
-1.) compile and build the script
-- subprocess.run(["string to", "run", "in shell"], capture_outpu=bool_value)
-- run() from subprocess is a function for running something in the shell
-
-2.) check the return value from compiling the java file
-- the previous subprocess run will return something other than 0 if error
-
-3.) Execute/run the compiled/built script
-
-
-However in java, you would need to create a class and then the main function
-would be in the class (too much effort just to run the script)
-*This is why you would use jshell instead to just run the script that was 
-translated
-
-"""
-
-def eval_script(path: Path):
-  # need to do ".".join even though the list of elements you are joining
-  # only has 1 element. This is because you want the string result which join will return, not a list
-  
-def main():
-    directory = Path(Path(__file__).parent, "..", "datasets", "java").resolve()
-    binary_dir = os.path.join(directory, 'binary')
-    if not os.path.exists(binary_dir):
-      os.mkdir(binary_dir)
-    for filename in sorted(os.listdir(directory)):
-        if "151_double_the_difference" in filename or '103' in filename or \
-        "_39_" in filename or "_125_" in filename or "_137_" in filename or \
-        '_95_' in filename or '_22_' in filename or '_130_' in filename or '_133_' in filename or '_51_' in filename:
-          continue
-        
-        if '.java' not in filename:
-          #Do not compile a binary
-          continue
-        #TODO: All binaries should go in separate directory
-        filepath = os.path.join(directory, filename)
-        binary = os.path.join(binary_dir, filename.replace('.java',''))
-=======
 import os
 import subprocess
 import tempfile
 from pathlib import Path
-from generic_eval import main
+from generic_translator import main
 
 LANG_NAME = "Java"
 LANG_EXT = ".java"
@@ -77,7 +33,6 @@
         if ret != 0:
             printf("***Couldn't download javatuples***")
             return
->>>>>>> 3f6589fa
         
         ret = subprocess.getstatusoutput("unzip javatuples-1.2.jar.zip")
         assert os.path.exists(javatuples_path), "Javatuples should exists"
